--- conflicted
+++ resolved
@@ -12,12 +12,7 @@
 ./install.sh
 ```
 
-<<<<<<< HEAD
 ## Run a Policy Mode experiment
-=======
-
-## Run an experiment
->>>>>>> 2477de59
 
 ```
 source activate.sh
